import React, { useState } from 'react';
import { Users, Trophy, Save, User as UserIcon, UserCheck } from 'lucide-react';
import type { User, MatchSubmissionData } from '../../types';

interface MatchEntryProps {
  users: User[];
  onMatchSubmit: (matchData: MatchSubmissionData) => Promise<any>;
}

// Guest players for the dropdowns
const GUEST_PLAYERS = [
  { id: 'guest1', name: 'Guest 1', isGuest: true },
  { id: 'guest2', name: 'Guest 2', isGuest: true },
  { id: 'guest3', name: 'Guest 3', isGuest: true },
  { id: 'guest4', name: 'Guest 4', isGuest: true },
];

export function MatchEntry({ users, onMatchSubmit }: MatchEntryProps) {
  const [matchType, setMatchType] = useState<'1v1' | '2v2'>('1v1');
  const [seriesType, setSeriesType] = useState<'bo1' | 'bo3'>('bo1');

  // 1v1 state
  const [player1Id, setPlayer1Id] = useState('');
  const [player2Id, setPlayer2Id] = useState('');
  const [winnerId, setWinnerId] = useState('');

  // 2v2 state
  const [team1Player1, setTeam1Player1] = useState('');
  const [team1Player2, setTeam1Player2] = useState('');
  const [team2Player1, setTeam2Player1] = useState('');
  const [team2Player2, setTeam2Player2] = useState('');
  const [winningTeam, setWinningTeam] = useState<1 | 2 | null>(null);

  // Best of 3 state
  const [game1Winner, setGame1Winner] = useState<string | null>(null);
  const [game2Winner, setGame2Winner] = useState<string | null>(null);
  const [game3Winner, setGame3Winner] = useState<string | null>(null);

  const [isSubmitting, setIsSubmitting] = useState(false);
  const [error, setError] = useState('');

  // Combine regular users with guest players for the dropdowns
  const allPlayers = [...users, ...GUEST_PLAYERS];

  const resetForm = () => {
    setPlayer1Id('');
    setPlayer2Id('');
    setWinnerId('');
    setTeam1Player1('');
    setTeam1Player2('');
    setTeam2Player1('');
    setTeam2Player2('');
    setWinningTeam(null);
    setGame1Winner(null);
    setGame2Winner(null);
    setGame3Winner(null);
    setError('');
  };

  const handleMatchTypeChange = (type: '1v1' | '2v2') => {
    setMatchType(type);
    resetForm();
  };

  const handleSeriesTypeChange = (type: 'bo1' | 'bo3') => {
    setSeriesType(type);
    setWinnerId('');
    setWinningTeam(null);
    setGame1Winner(null);
    setGame2Winner(null);
    setGame3Winner(null);
  };

  // Helper functions for Best of 3
  const getOverallWinner = () => {
    if (seriesType === 'bo1') return null;

    const games = [game1Winner, game2Winner, game3Winner].filter(w => w !== null);
    if (games.length < 2) return null;

    const player1Wins = games.filter(w => w === (matchType === '1v1' ? player1Id : 'team1')).length;
    const player2Wins = games.filter(w => w === (matchType === '1v1' ? player2Id : 'team2')).length;

    if (player1Wins >= 2) return matchType === '1v1' ? player1Id : 'team1';
    if (player2Wins >= 2) return matchType === '1v1' ? player2Id : 'team2';

    return null;
  };

  const isSeriesComplete = () => {
    if (seriesType === 'bo1') return false;
    return getOverallWinner() !== null;
  };

  const getSeriesScore = () => {
    if (seriesType === 'bo1') return null;

    const games = [game1Winner, game2Winner, game3Winner];
    const player1Wins = games.filter(w => w === (matchType === '1v1' ? player1Id : 'team1')).length;
    const player2Wins = games.filter(w => w === (matchType === '1v1' ? player2Id : 'team2')).length;

    return { player1Wins, player2Wins };
  };

  const isGuestPlayer = (playerId: string) => {
    return playerId.startsWith('guest');
  };

  const getPlayerName = (playerId: string) => {
    const player = allPlayers.find(p => p.id === playerId);
    if (!player) return '';
    // For User objects, try username first, then name. For guest players, use name directly.
    return 'username' in player ? player.username || player.name : player.name;
  };

  const getPlayerIdentifier = (playerId: string) => {
    if (isGuestPlayer(playerId)) {
      return playerId; // For guest players, use the guest ID as identifier
    }
    const player = users.find(u => u.id === playerId);
    return player ? player.username || player.email || '' : '';
  };

  const handleSubmit = async (e: React.FormEvent) => {
    e.preventDefault();
    setError('');

    if (matchType === '1v1') {
      if (!player1Id || !player2Id) {
        setError('Please select both players');
        return;
      }

      if (player1Id === player2Id) {
        setError('Please select different players');
        return;
      }

      // Validation for Best of 1 vs Best of 3
      if (seriesType === 'bo1') {
        if (!winnerId) {
          setError('Please select the winner');
          return;
        }

        if (winnerId !== player1Id && winnerId !== player2Id) {
          setError('Winner must be one of the selected players');
          return;
        }
      } else {
        // Best of 3 validation
        if (!isSeriesComplete()) {
          setError('Please complete the Best of 3 series (play until one player wins 2 games)');
          return;
        }
      }

      setIsSubmitting(true);

      try {
        const player1Identifier = getPlayerIdentifier(player1Id);
        const player2Identifier = getPlayerIdentifier(player2Id);

        let matchData: MatchSubmissionData;

        if (seriesType === 'bo1') {
          const winnerIdentifier = getPlayerIdentifier(winnerId);
          matchData = {
            matchType: '1v1',
            seriesType,
            player1Email: player1Identifier,
            player2Email: player2Identifier,
<<<<<<< HEAD
=======
            winnerEmail: winnerIdentifier, // Add missing winnerEmail field
>>>>>>> 8856035b
            player1IsGuest: isGuestPlayer(player1Id),
            player2IsGuest: isGuestPlayer(player2Id),
            winner: {
              id: winnerId,
              name: getPlayerName(winnerId),
              email: winnerIdentifier,
              isGuest: isGuestPlayer(winnerId),
            },
            score1: winnerId === player1Id ? 1 : 0,
            score2: winnerId === player2Id ? 1 : 0,
            groupId: '',
            createdAt: new Date().toISOString(),
            date: new Date().toISOString(),
          };
        } else {
          // Best of 3 data
          const overallWinner = getOverallWinner();
          const winnerIdentifier = overallWinner ? getPlayerIdentifier(overallWinner) : '';
          const seriesScore = getSeriesScore();

          matchData = {
            matchType: '1v1',
            seriesType,
            player1Email: player1Identifier,
            player2Email: player2Identifier,
<<<<<<< HEAD
=======
            winnerEmail: winnerIdentifier, // Add missing winnerEmail field
>>>>>>> 8856035b
            player1IsGuest: isGuestPlayer(player1Id),
            player2IsGuest: isGuestPlayer(player2Id),
            winner: {
              id: overallWinner || '',
              name: overallWinner ? getPlayerName(overallWinner) : '',
              email: winnerIdentifier,
              isGuest: overallWinner ? isGuestPlayer(overallWinner) : false,
            },
            score1: seriesScore ? seriesScore.player1Wins : 0,
            score2: seriesScore ? seriesScore.player2Wins : 0,
            groupId: '',
            createdAt: new Date().toISOString(),
            gameResults: [
              game1Winner === player1Id ? 'player1' : 'player2',
              game2Winner === player1Id ? 'player1' : 'player2',
              game3Winner ? (game3Winner === player1Id ? 'player1' : 'player2') : null,
            ].filter(g => g !== null) as string[],
            seriesScore: seriesScore
              ? `${seriesScore.player1Wins}-${seriesScore.player2Wins}`
              : '0-0',
            isSweep: seriesScore
              ? (seriesScore.player1Wins === 2 && seriesScore.player2Wins === 0) ||
                (seriesScore.player2Wins === 2 && seriesScore.player1Wins === 0)
              : false,
            date: new Date().toISOString(),
          };
        }

        await onMatchSubmit(matchData);

        resetForm();
      } catch (error) {
        console.error('Match submission error:', error);
        setError(
          error instanceof Error ? error.message : 'Error recording match. Please try again.'
        );
      } finally {
        setIsSubmitting(false);
      }
    } else {
      // 2v2 validation
      const allPlayers = [team1Player1, team1Player2, team2Player1, team2Player2];

      if (allPlayers.some(p => !p)) {
        setError('Please select all 4 players');
        return;
      }

      if (new Set(allPlayers).size !== 4) {
        setError('All players must be different');
        return;
      }

      // Validation for Best of 1 vs Best of 3
      if (seriesType === 'bo1') {
        if (!winningTeam) {
          setError('Please select the winning team');
          return;
        }
      } else {
        // Best of 3 validation
        if (!isSeriesComplete()) {
          setError('Please complete the Best of 3 series (play until one team wins 2 games)');
          return;
        }
      }

      setIsSubmitting(true);

      try {
        let matchData: MatchSubmissionData;

        if (seriesType === 'bo1') {
          matchData = {
            matchType: '2v2',
            seriesType,
            team1Player1Email: getPlayerIdentifier(team1Player1),
            team1Player2Email: getPlayerIdentifier(team1Player2),
            team2Player1Email: getPlayerIdentifier(team2Player1),
            team2Player2Email: getPlayerIdentifier(team2Player2),
            team1Player1IsGuest: isGuestPlayer(team1Player1),
            team1Player2IsGuest: isGuestPlayer(team1Player2),
            team2Player1IsGuest: isGuestPlayer(team2Player1),
            team2Player2IsGuest: isGuestPlayer(team2Player2),
            winningTeam: winningTeam === 1 ? 'team1' : 'team2',
            score1: winningTeam === 1 ? 1 : 0,
            score2: winningTeam === 2 ? 1 : 0,
            groupId: '',
            createdAt: new Date().toISOString(),
            date: new Date().toISOString(),
          };
        } else {
          // Best of 3 data
          const overallWinner = getOverallWinner();
          const seriesScore = getSeriesScore();

          matchData = {
            matchType: '2v2',
            seriesType,
            team1Player1Email: getPlayerIdentifier(team1Player1),
            team1Player2Email: getPlayerIdentifier(team1Player2),
            team2Player1Email: getPlayerIdentifier(team2Player1),
            team2Player2Email: getPlayerIdentifier(team2Player2),
            team1Player1IsGuest: isGuestPlayer(team1Player1),
            team1Player2IsGuest: isGuestPlayer(team1Player2),
            team2Player1IsGuest: isGuestPlayer(team2Player1),
            team2Player2IsGuest: isGuestPlayer(team2Player2),
            winningTeam: overallWinner,
            score1: seriesScore ? seriesScore.player1Wins : 0,
            score2: seriesScore ? seriesScore.player2Wins : 0,
            groupId: '',
            createdAt: new Date().toISOString(),
            gameResults: [game1Winner, game2Winner, game3Winner].filter(
              g => g !== null
            ) as string[],
            seriesScore: seriesScore
              ? `${seriesScore.player1Wins}-${seriesScore.player2Wins}`
              : '0-0',
            isSweep: seriesScore
              ? (seriesScore.player1Wins === 2 && seriesScore.player2Wins === 0) ||
                (seriesScore.player2Wins === 2 && seriesScore.player1Wins === 0)
              : false,
            date: new Date().toISOString(),
          };
        }

        await onMatchSubmit(matchData);

        resetForm();
      } catch (error) {
        console.error('Match submission error:', error);
        setError(
          error instanceof Error ? error.message : 'Error recording match. Please try again.'
        );
      } finally {
        setIsSubmitting(false);
      }
    }
  };

  const bothPlayersSelected = player1Id && player2Id && player1Id !== player2Id;
  const allPlayersSelected2v2 = team1Player1 && team1Player2 && team2Player1 && team2Player2;
  const allPlayersDifferent2v2 =
    new Set([team1Player1, team1Player2, team2Player1, team2Player2]).size === 4;

  return (
    <div className='p-4 space-y-6'>
      <div className='text-center py-4'>
        <Users className='w-16 h-16 text-blue-600 mx-auto mb-4' />
        <h2 className='text-2xl text-gray-800'>Record Match</h2>
        <p className='text-gray-600'>Enter the result of your foosball match</p>
      </div>

      {/* Match Type Selection */}
      <div className='bg-white rounded-lg border border-gray-200 p-4'>
        <h3 className='text-lg text-gray-800 mb-4'>Match Type</h3>
        <div className='grid grid-cols-2 gap-4'>
          <button
            type='button'
            onClick={() => handleMatchTypeChange('1v1')}
            className={`p-4 rounded-lg border-2 transition-all ${
              matchType === '1v1'
                ? 'border-blue-500 bg-blue-50 text-blue-700'
                : 'border-gray-200 hover:border-blue-300 hover:bg-blue-50'
            }`}
          >
            <div className='flex flex-col items-center space-y-2'>
              <UserIcon className='w-8 h-8' />
              <span>1v1 Singles</span>
              <span className='text-xs text-gray-500'>One vs One</span>
            </div>
          </button>

          <button
            type='button'
            onClick={() => handleMatchTypeChange('2v2')}
            className={`p-4 rounded-lg border-2 transition-all ${
              matchType === '2v2'
                ? 'border-blue-500 bg-blue-50 text-blue-700'
                : 'border-gray-200 hover:border-blue-300 hover:bg-blue-50'
            }`}
          >
            <div className='flex flex-col items-center space-y-2'>
              <Users className='w-8 h-8' />
              <span>2v2 Doubles</span>
              <span className='text-xs text-gray-500'>Team vs Team</span>
            </div>
          </button>
        </div>
      </div>

      {/* Series Type Selection */}
      <div className='bg-white rounded-lg border border-gray-200 p-4'>
        <h3 className='text-lg text-gray-800 mb-4'>Series Format</h3>
        <div className='grid grid-cols-2 gap-4'>
          <button
            type='button'
            onClick={() => handleSeriesTypeChange('bo1')}
            className={`p-4 rounded-lg border-2 transition-all ${
              seriesType === 'bo1'
                ? 'border-green-500 bg-green-50 text-green-700'
                : 'border-gray-200 hover:border-green-300 hover:bg-green-50'
            }`}
          >
            <div className='flex flex-col items-center space-y-2'>
              <Trophy className='w-8 h-8' />
              <span>Best of 1</span>
              <span className='text-xs text-gray-500'>Single Game</span>
            </div>
          </button>

          <button
            type='button'
            onClick={() => handleSeriesTypeChange('bo3')}
            className={`p-4 rounded-lg border-2 transition-all ${
              seriesType === 'bo3'
                ? 'border-green-500 bg-green-50 text-green-700'
                : 'border-gray-200 hover:border-green-300 hover:bg-green-50'
            }`}
          >
            <div className='flex flex-col items-center space-y-2'>
              <Trophy className='w-8 h-8' />
              <span>Best of 3</span>
              <span className='text-xs text-gray-500'>First to 2 wins</span>
            </div>
          </button>
        </div>

        {seriesType === 'bo3' && (
          <div className='mt-4 p-3 bg-yellow-50 border border-yellow-200 rounded-lg'>
            <div className='flex items-center space-x-2'>
              <Trophy className='w-4 h-4 text-yellow-600' />
              <span className='text-sm text-yellow-800'>
                <strong>2-0 Bonus:</strong> Winning 2-0 gives 1.2x ELO points!
              </span>
            </div>
          </div>
        )}

        {matchType === '2v2' && (
          <div className='mt-4 p-3 bg-blue-50 border border-blue-200 rounded-lg'>
            <div className='flex items-center space-x-2'>
              <Users className='w-4 h-4 text-blue-600' />
              <span className='text-sm text-blue-800'>
                <strong>Advanced 2v2 ELO:</strong> Individual player ratings calculated based on
                personal performance vs each opponent!
              </span>
            </div>
          </div>
        )}
      </div>

      <form onSubmit={handleSubmit} className='space-y-6'>
        {matchType === '1v1' ? (
          /* 1v1 Player Selection */
          <div className='bg-white rounded-lg border border-gray-200 p-4'>
            <h3 className='text-lg text-gray-800 mb-4'>Select Players</h3>

            <div className='space-y-4'>
              <div>
                <label className='block text-gray-700 text-sm mb-2'>Player 1</label>
                <select
                  value={player1Id}
                  onChange={e => {
                    setPlayer1Id(e.target.value);
                    setWinnerId(''); // Reset winner when players change
                  }}
                  className='w-full px-3 py-3 border border-gray-300 rounded-lg focus:ring-2 focus:ring-blue-500 focus:border-transparent'
                  disabled={isSubmitting}
                >
                  <option value=''>Select Player 1</option>
                  <optgroup label='Players'>
                    {users.map(user => (
                      <option key={user.id} value={user.id}>
                        {user.username || user.name}
                      </option>
                    ))}
                  </optgroup>
                  <optgroup label='Guests'>
                    {GUEST_PLAYERS.map(guest => (
                      <option key={guest.id} value={guest.id}>
                        {guest.name}
                      </option>
                    ))}
                  </optgroup>
                </select>
              </div>

              <div>
                <label className='block text-gray-700 text-sm mb-2'>Player 2</label>
                <select
                  value={player2Id}
                  onChange={e => {
                    setPlayer2Id(e.target.value);
                    setWinnerId(''); // Reset winner when players change
                  }}
                  className='w-full px-3 py-3 border border-gray-300 rounded-lg focus:ring-2 focus:ring-blue-500 focus:border-transparent'
                  disabled={isSubmitting}
                >
                  <option value=''>Select Player 2</option>
                  <optgroup label='Players'>
                    {users
                      .filter(user => user.id !== player1Id)
                      .map(user => (
                        <option key={user.id} value={user.id}>
                          {user.username || user.name}
                        </option>
                      ))}
                  </optgroup>
                  <optgroup label='Guests'>
                    {GUEST_PLAYERS.filter(guest => guest.id !== player1Id).map(guest => (
                      <option key={guest.id} value={guest.id}>
                        {guest.name}
                      </option>
                    ))}
                  </optgroup>
                </select>
              </div>
            </div>
          </div>
        ) : (
          /* 2v2 Team Selection */
          <div className='bg-white rounded-lg border border-gray-200 p-4'>
            <h3 className='text-lg text-gray-800 mb-4'>Select Teams</h3>

            <div className='space-y-6'>
              {/* Team 1 */}
              <div>
                <h4 className='text-md text-gray-700 mb-3 flex items-center'>
                  <UserCheck className='w-5 h-5 mr-2 text-blue-600' />
                  Team 1
                </h4>
                <div className='grid grid-cols-2 gap-4'>
                  <div>
                    <label className='block text-gray-700 text-xs mb-2'>Player 1</label>
                    <select
                      value={team1Player1}
                      onChange={e => {
                        setTeam1Player1(e.target.value);
                        setWinningTeam(null);
                      }}
                      className='w-full px-3 py-2 border border-gray-300 rounded-lg focus:ring-2 focus:ring-blue-500 focus:border-transparent text-sm'
                      disabled={isSubmitting}
                    >
                      <option value=''>Select Player</option>
                      <optgroup label='Players'>
                        {users
                          .filter(
                            user => ![team1Player2, team2Player1, team2Player2].includes(user.id)
                          )
                          .map(user => (
                            <option key={user.id} value={user.id}>
                              {user.username || user.name}
                            </option>
                          ))}
                      </optgroup>
                      <optgroup label='Guests'>
                        {GUEST_PLAYERS.filter(
                          guest => ![team1Player2, team2Player1, team2Player2].includes(guest.id)
                        ).map(guest => (
                          <option key={guest.id} value={guest.id}>
                            {guest.name}
                          </option>
                        ))}
                      </optgroup>
                    </select>
                  </div>
                  <div>
                    <label className='block text-gray-700 text-xs mb-2'>Player 2</label>
                    <select
                      value={team1Player2}
                      onChange={e => {
                        setTeam1Player2(e.target.value);
                        setWinningTeam(null);
                      }}
                      className='w-full px-3 py-2 border border-gray-300 rounded-lg focus:ring-2 focus:ring-blue-500 focus:border-transparent text-sm'
                      disabled={isSubmitting}
                    >
                      <option value=''>Select Player</option>
                      <optgroup label='Players'>
                        {users
                          .filter(
                            user => ![team1Player1, team2Player1, team2Player2].includes(user.id)
                          )
                          .map(user => (
                            <option key={user.id} value={user.id}>
                              {user.username || user.name}
                            </option>
                          ))}
                      </optgroup>
                      <optgroup label='Guests'>
                        {GUEST_PLAYERS.filter(
                          guest => ![team1Player1, team2Player1, team2Player2].includes(guest.id)
                        ).map(guest => (
                          <option key={guest.id} value={guest.id}>
                            {guest.name}
                          </option>
                        ))}
                      </optgroup>
                    </select>
                  </div>
                </div>
              </div>

              {/* Team 2 */}
              <div>
                <h4 className='text-md text-gray-700 mb-3 flex items-center'>
                  <UserCheck className='w-5 h-5 mr-2 text-red-600' />
                  Team 2
                </h4>
                <div className='grid grid-cols-2 gap-4'>
                  <div>
                    <label className='block text-gray-700 text-xs mb-2'>Player 1</label>
                    <select
                      value={team2Player1}
                      onChange={e => {
                        setTeam2Player1(e.target.value);
                        setWinningTeam(null);
                      }}
                      className='w-full px-3 py-2 border border-gray-300 rounded-lg focus:ring-2 focus:ring-blue-500 focus:border-transparent text-sm'
                      disabled={isSubmitting}
                    >
                      <option value=''>Select Player</option>
                      <optgroup label='Players'>
                        {users
                          .filter(
                            user => ![team1Player1, team1Player2, team2Player2].includes(user.id)
                          )
                          .map(user => (
                            <option key={user.id} value={user.id}>
                              {user.username || user.name}
                            </option>
                          ))}
                      </optgroup>
                      <optgroup label='Guests'>
                        {GUEST_PLAYERS.filter(
                          guest => ![team1Player1, team1Player2, team2Player2].includes(guest.id)
                        ).map(guest => (
                          <option key={guest.id} value={guest.id}>
                            {guest.name}
                          </option>
                        ))}
                      </optgroup>
                    </select>
                  </div>
                  <div>
                    <label className='block text-gray-700 text-xs mb-2'>Player 2</label>
                    <select
                      value={team2Player2}
                      onChange={e => {
                        setTeam2Player2(e.target.value);
                        setWinningTeam(null);
                      }}
                      className='w-full px-3 py-2 border border-gray-300 rounded-lg focus:ring-2 focus:ring-blue-500 focus:border-transparent text-sm'
                      disabled={isSubmitting}
                    >
                      <option value=''>Select Player</option>
                      <optgroup label='Players'>
                        {users
                          .filter(
                            user => ![team1Player1, team1Player2, team2Player1].includes(user.id)
                          )
                          .map(user => (
                            <option key={user.id} value={user.id}>
                              {user.username || user.name}
                            </option>
                          ))}
                      </optgroup>
                      <optgroup label='Guests'>
                        {GUEST_PLAYERS.filter(
                          guest => ![team1Player1, team1Player2, team2Player1].includes(guest.id)
                        ).map(guest => (
                          <option key={guest.id} value={guest.id}>
                            {guest.name}
                          </option>
                        ))}
                      </optgroup>
                    </select>
                  </div>
                </div>
              </div>
            </div>
          </div>
        )}

        {/* Winner Selection */}
        {(matchType === '1v1' && bothPlayersSelected) ||
        (matchType === '2v2' && allPlayersSelected2v2 && allPlayersDifferent2v2) ? (
          <div className='bg-white rounded-lg border border-gray-200 p-4'>
            <h3 className='text-lg text-gray-800 mb-4'>
              {seriesType === 'bo1' ? 'Match Result' : 'Series Results'}
            </h3>
            {seriesType === 'bo1' ? (
              <p className='text-gray-600 mb-4'>
                {matchType === '1v1' ? 'Who won the match?' : 'Which team won the match?'}
              </p>
            ) : (
              <div className='mb-4'>
                <p className='text-gray-600 mb-2'>Record each game result (first to 2 wins):</p>
                {isSeriesComplete() && (
                  <div className='flex items-center space-x-2 bg-green-50 text-green-800 px-3 py-2 rounded-lg mb-4'>
                    <Trophy className='w-4 h-4' />
                    <span className='text-sm'>
                      Series Complete!{' '}
                      {matchType === '1v1'
                        ? getOverallWinner()
                          ? getPlayerName(getOverallWinner()!)
                          : 'Unknown'
                        : `Team ${getOverallWinner() === 'team1' ? '1' : '2'}`}{' '}
                      wins {getSeriesScore()?.player1Wins || 0}-{getSeriesScore()?.player2Wins || 0}
                      {getSeriesScore()?.player1Wins === 2 && getSeriesScore()?.player2Wins === 0
                        ? ' (2-0 Sweep - 1.2x ELO!)'
                        : getSeriesScore()?.player2Wins === 2 && getSeriesScore()?.player1Wins === 0
                          ? ' (2-0 Sweep - 1.2x ELO!)'
                          : ''}
                    </span>
                  </div>
                )}
              </div>
            )}

            {seriesType === 'bo1' ? (
              // Best of 1 - Single winner selection
              <div className='grid grid-cols-2 gap-4'>
                {matchType === '1v1' ? (
                  <>
                    {/* 1v1 Winner Buttons */}
                    <button
                      type='button'
                      onClick={() => setWinnerId(player1Id)}
                      disabled={isSubmitting}
                      className={`p-4 rounded-lg border-2 transition-all ${
                        winnerId === player1Id
                          ? 'border-green-500 bg-green-50 text-green-700'
                          : 'border-gray-200 hover:border-green-300 hover:bg-green-50'
                      }`}
                    >
                      <div className='flex flex-col items-center space-y-2'>
                        {winnerId === player1Id && <Trophy className='w-6 h-6 text-green-600' />}
                        <span className='text-center'>
                          {getPlayerName(player1Id)}
                          {isGuestPlayer(player1Id) && (
                            <span className='text-xs text-gray-500 ml-1'>(Guest)</span>
                          )}
                        </span>
                        {winnerId === player1Id && (
                          <span className='text-sm text-green-600'>Winner!</span>
                        )}
                      </div>
                    </button>

                    <button
                      type='button'
                      onClick={() => setWinnerId(player2Id)}
                      disabled={isSubmitting}
                      className={`p-4 rounded-lg border-2 transition-all ${
                        winnerId === player2Id
                          ? 'border-green-500 bg-green-50 text-green-700'
                          : 'border-gray-200 hover:border-green-300 hover:bg-green-50'
                      }`}
                    >
                      <div className='flex flex-col items-center space-y-2'>
                        {winnerId === player2Id && <Trophy className='w-6 h-6 text-green-600' />}
                        <span className='text-center'>
                          {getPlayerName(player2Id)}
                          {isGuestPlayer(player2Id) && (
                            <span className='text-xs text-gray-500 ml-1'>(Guest)</span>
                          )}
                        </span>
                        {winnerId === player2Id && (
                          <span className='text-sm text-green-600'>Winner!</span>
                        )}
                      </div>
                    </button>
                  </>
                ) : (
                  <>
                    {/* 2v2 Team Winner Buttons */}
                    <button
                      type='button'
                      onClick={() => setWinningTeam(1)}
                      disabled={isSubmitting}
                      className={`p-4 rounded-lg border-2 transition-all ${
                        winningTeam === 1
                          ? 'border-green-500 bg-green-50 text-green-700'
                          : 'border-gray-200 hover:border-green-300 hover:bg-green-50'
                      }`}
                    >
                      <div className='flex flex-col items-center space-y-2'>
                        {winningTeam === 1 && <Trophy className='w-6 h-6 text-green-600' />}
                        <span className='text-center'>Team 1</span>
                        <div className='text-xs text-gray-600'>{getPlayerName(team1Player1)} &</div>
                        <div className='text-xs text-gray-600'>{getPlayerName(team1Player2)}</div>
                        {winningTeam === 1 && (
                          <span className='text-sm text-green-600'>Winners!</span>
                        )}
                      </div>
                    </button>

                    <button
                      type='button'
                      onClick={() => setWinningTeam(2)}
                      disabled={isSubmitting}
                      className={`p-4 rounded-lg border-2 transition-all ${
                        winningTeam === 2
                          ? 'border-green-500 bg-green-50 text-green-700'
                          : 'border-gray-200 hover:border-green-300 hover:bg-green-50'
                      }`}
                    >
                      <div className='flex flex-col items-center space-y-2'>
                        {winningTeam === 2 && <Trophy className='w-6 h-6 text-green-600' />}
                        <span className='text-center'>Team 2</span>
                        <div className='text-xs text-gray-600'>{getPlayerName(team2Player1)} &</div>
                        <div className='text-xs text-gray-600'>{getPlayerName(team2Player2)}</div>
                        {winningTeam === 2 && (
                          <span className='text-sm text-green-600'>Winners!</span>
                        )}
                      </div>
                    </button>
                  </>
                )}
              </div>
            ) : (
              // Best of 3 - Game by game selection
              <div className='space-y-4'>
                {/* Game 1 */}
                <div className='border border-gray-200 rounded-lg p-4'>
                  <h4 className='text-md text-gray-700 mb-3 flex items-center'>
                    <Trophy className='w-4 h-4 mr-2 text-blue-600' />
                    Game 1 Winner
                  </h4>
                  <div className='grid grid-cols-2 gap-4'>
                    {matchType === '1v1' ? (
                      <>
                        <button
                          type='button'
                          onClick={() => setGame1Winner(player1Id)}
                          disabled={isSubmitting}
                          className={`p-3 rounded-lg border-2 transition-all text-sm ${
                            game1Winner === player1Id
                              ? 'border-blue-500 bg-blue-50 text-blue-700'
                              : 'border-gray-200 hover:border-blue-300 hover:bg-blue-50'
                          }`}
                        >
                          <div className='text-center'>
                            <div>{getPlayerName(player1Id)}</div>
                            {game1Winner === player1Id && (
                              <div className='text-xs text-blue-600 mt-1'>Won Game 1</div>
                            )}
                          </div>
                        </button>
                        <button
                          type='button'
                          onClick={() => setGame1Winner(player2Id)}
                          disabled={isSubmitting}
                          className={`p-3 rounded-lg border-2 transition-all text-sm ${
                            game1Winner === player2Id
                              ? 'border-blue-500 bg-blue-50 text-blue-700'
                              : 'border-gray-200 hover:border-blue-300 hover:bg-blue-50'
                          }`}
                        >
                          <div className='text-center'>
                            <div>{getPlayerName(player2Id)}</div>
                            {game1Winner === player2Id && (
                              <div className='text-xs text-blue-600 mt-1'>Won Game 1</div>
                            )}
                          </div>
                        </button>
                      </>
                    ) : (
                      <>
                        <button
                          type='button'
                          onClick={() => setGame1Winner('team1')}
                          disabled={isSubmitting}
                          className={`p-3 rounded-lg border-2 transition-all text-sm ${
                            game1Winner === 'team1'
                              ? 'border-blue-500 bg-blue-50 text-blue-700'
                              : 'border-gray-200 hover:border-blue-300 hover:bg-blue-50'
                          }`}
                        >
                          <div className='text-center'>
                            <div>Team 1</div>
                            <div className='text-xs text-gray-600'>
                              {getPlayerName(team1Player1)} & {getPlayerName(team1Player2)}
                            </div>
                            {game1Winner === 'team1' && (
                              <div className='text-xs text-blue-600 mt-1'>Won Game 1</div>
                            )}
                          </div>
                        </button>
                        <button
                          type='button'
                          onClick={() => setGame1Winner('team2')}
                          disabled={isSubmitting}
                          className={`p-3 rounded-lg border-2 transition-all text-sm ${
                            game1Winner === 'team2'
                              ? 'border-blue-500 bg-blue-50 text-blue-700'
                              : 'border-gray-200 hover:border-blue-300 hover:bg-blue-50'
                          }`}
                        >
                          <div className='text-center'>
                            <div>Team 2</div>
                            <div className='text-xs text-gray-600'>
                              {getPlayerName(team2Player1)} & {getPlayerName(team2Player2)}
                            </div>
                            {game1Winner === 'team2' && (
                              <div className='text-xs text-blue-600 mt-1'>Won Game 1</div>
                            )}
                          </div>
                        </button>
                      </>
                    )}
                  </div>
                </div>

                {/* Game 2 - Only show if Game 1 is complete */}
                {game1Winner && (
                  <div className='border border-gray-200 rounded-lg p-4'>
                    <h4 className='text-md text-gray-700 mb-3 flex items-center'>
                      <Trophy className='w-4 h-4 mr-2 text-green-600' />
                      Game 2 Winner
                    </h4>
                    <div className='grid grid-cols-2 gap-4'>
                      {matchType === '1v1' ? (
                        <>
                          <button
                            type='button'
                            onClick={() => setGame2Winner(player1Id)}
                            disabled={isSubmitting}
                            className={`p-3 rounded-lg border-2 transition-all text-sm ${
                              game2Winner === player1Id
                                ? 'border-green-500 bg-green-50 text-green-700'
                                : 'border-gray-200 hover:border-green-300 hover:bg-green-50'
                            }`}
                          >
                            <div className='text-center'>
                              <div>{getPlayerName(player1Id)}</div>
                              {game2Winner === player1Id && (
                                <div className='text-xs text-green-600 mt-1'>Won Game 2</div>
                              )}
                            </div>
                          </button>
                          <button
                            type='button'
                            onClick={() => setGame2Winner(player2Id)}
                            disabled={isSubmitting}
                            className={`p-3 rounded-lg border-2 transition-all text-sm ${
                              game2Winner === player2Id
                                ? 'border-green-500 bg-green-50 text-green-700'
                                : 'border-gray-200 hover:border-green-300 hover:bg-green-50'
                            }`}
                          >
                            <div className='text-center'>
                              <div>{getPlayerName(player2Id)}</div>
                              {game2Winner === player2Id && (
                                <div className='text-xs text-green-600 mt-1'>Won Game 2</div>
                              )}
                            </div>
                          </button>
                        </>
                      ) : (
                        <>
                          <button
                            type='button'
                            onClick={() => setGame2Winner('team1')}
                            disabled={isSubmitting}
                            className={`p-3 rounded-lg border-2 transition-all text-sm ${
                              game2Winner === 'team1'
                                ? 'border-green-500 bg-green-50 text-green-700'
                                : 'border-gray-200 hover:border-green-300 hover:bg-green-50'
                            }`}
                          >
                            <div className='text-center'>
                              <div>Team 1</div>
                              <div className='text-xs text-gray-600'>
                                {getPlayerName(team1Player1)} & {getPlayerName(team1Player2)}
                              </div>
                              {game2Winner === 'team1' && (
                                <div className='text-xs text-green-600 mt-1'>Won Game 2</div>
                              )}
                            </div>
                          </button>
                          <button
                            type='button'
                            onClick={() => setGame2Winner('team2')}
                            disabled={isSubmitting}
                            className={`p-3 rounded-lg border-2 transition-all text-sm ${
                              game2Winner === 'team2'
                                ? 'border-green-500 bg-green-50 text-green-700'
                                : 'border-gray-200 hover:border-green-300 hover:bg-green-50'
                            }`}
                          >
                            <div className='text-center'>
                              <div>Team 2</div>
                              <div className='text-xs text-gray-600'>
                                {getPlayerName(team2Player1)} & {getPlayerName(team2Player2)}
                              </div>
                              {game2Winner === 'team2' && (
                                <div className='text-xs text-green-600 mt-1'>Won Game 2</div>
                              )}
                            </div>
                          </button>
                        </>
                      )}
                    </div>
                  </div>
                )}

                {/* Game 3 - Only show if games are tied 1-1 */}
                {game1Winner && game2Winner && !isSeriesComplete() && (
                  <div className='border border-gray-200 rounded-lg p-4'>
                    <h4 className='text-md text-gray-700 mb-3 flex items-center'>
                      <Trophy className='w-4 h-4 mr-2 text-yellow-600' />
                      Game 3 Winner (Tiebreaker)
                    </h4>
                    <div className='grid grid-cols-2 gap-4'>
                      {matchType === '1v1' ? (
                        <>
                          <button
                            type='button'
                            onClick={() => setGame3Winner(player1Id)}
                            disabled={isSubmitting}
                            className={`p-3 rounded-lg border-2 transition-all text-sm ${
                              game3Winner === player1Id
                                ? 'border-yellow-500 bg-yellow-50 text-yellow-700'
                                : 'border-gray-200 hover:border-yellow-300 hover:bg-yellow-50'
                            }`}
                          >
                            <div className='text-center'>
                              <div>{getPlayerName(player1Id)}</div>
                              {game3Winner === player1Id && (
                                <div className='text-xs text-yellow-600 mt-1'>Won Game 3</div>
                              )}
                            </div>
                          </button>
                          <button
                            type='button'
                            onClick={() => setGame3Winner(player2Id)}
                            disabled={isSubmitting}
                            className={`p-3 rounded-lg border-2 transition-all text-sm ${
                              game3Winner === player2Id
                                ? 'border-yellow-500 bg-yellow-50 text-yellow-700'
                                : 'border-gray-200 hover:border-yellow-300 hover:bg-yellow-50'
                            }`}
                          >
                            <div className='text-center'>
                              <div>{getPlayerName(player2Id)}</div>
                              {game3Winner === player2Id && (
                                <div className='text-xs text-yellow-600 mt-1'>Won Game 3</div>
                              )}
                            </div>
                          </button>
                        </>
                      ) : (
                        <>
                          <button
                            type='button'
                            onClick={() => setGame3Winner('team1')}
                            disabled={isSubmitting}
                            className={`p-3 rounded-lg border-2 transition-all text-sm ${
                              game3Winner === 'team1'
                                ? 'border-yellow-500 bg-yellow-50 text-yellow-700'
                                : 'border-gray-200 hover:border-yellow-300 hover:bg-yellow-50'
                            }`}
                          >
                            <div className='text-center'>
                              <div>Team 1</div>
                              <div className='text-xs text-gray-600'>
                                {getPlayerName(team1Player1)} & {getPlayerName(team1Player2)}
                              </div>
                              {game3Winner === 'team1' && (
                                <div className='text-xs text-yellow-600 mt-1'>Won Game 3</div>
                              )}
                            </div>
                          </button>
                          <button
                            type='button'
                            onClick={() => setGame3Winner('team2')}
                            disabled={isSubmitting}
                            className={`p-3 rounded-lg border-2 transition-all text-sm ${
                              game3Winner === 'team2'
                                ? 'border-yellow-500 bg-yellow-50 text-yellow-700'
                                : 'border-gray-200 hover:border-yellow-300 hover:bg-yellow-50'
                            }`}
                          >
                            <div className='text-center'>
                              <div>Team 2</div>
                              <div className='text-xs text-gray-600'>
                                {getPlayerName(team2Player1)} & {getPlayerName(team2Player2)}
                              </div>
                              {game3Winner === 'team2' && (
                                <div className='text-xs text-yellow-600 mt-1'>Won Game 3</div>
                              )}
                            </div>
                          </button>
                        </>
                      )}
                    </div>
                  </div>
                )}
              </div>
            )}
          </div>
        ) : null}

        {error && (
          <div className='bg-red-100 border border-red-400 text-red-700 px-4 py-3 rounded'>
            {error}
          </div>
        )}

        {/* Submit Button */}
        {((seriesType === 'bo1' &&
          ((matchType === '1v1' && winnerId) || (matchType === '2v2' && winningTeam))) ||
          (seriesType === 'bo3' && isSeriesComplete())) && (
          <button
            type='submit'
            disabled={isSubmitting}
            className={`w-full py-4 px-6 rounded-lg transition-all flex items-center justify-center space-x-2 ${
              isSubmitting
                ? 'bg-gray-400 text-gray-600 cursor-not-allowed'
                : 'bg-blue-600 hover:bg-blue-700 text-white'
            }`}
          >
            {isSubmitting ? (
              <>
                <div className='w-4 h-4 border-2 border-gray-600 border-t-transparent rounded-full animate-spin'></div>
                <span>Recording Match...</span>
              </>
            ) : (
              <>
                <Save className='w-5 h-5' />
                <span>Record {seriesType === 'bo1' ? 'Match' : 'Series'}</span>
              </>
            )}
          </button>
        )}
      </form>
    </div>
  );
}<|MERGE_RESOLUTION|>--- conflicted
+++ resolved
@@ -170,10 +170,7 @@
             seriesType,
             player1Email: player1Identifier,
             player2Email: player2Identifier,
-<<<<<<< HEAD
-=======
             winnerEmail: winnerIdentifier, // Add missing winnerEmail field
->>>>>>> 8856035b
             player1IsGuest: isGuestPlayer(player1Id),
             player2IsGuest: isGuestPlayer(player2Id),
             winner: {
@@ -199,10 +196,7 @@
             seriesType,
             player1Email: player1Identifier,
             player2Email: player2Identifier,
-<<<<<<< HEAD
-=======
             winnerEmail: winnerIdentifier, // Add missing winnerEmail field
->>>>>>> 8856035b
             player1IsGuest: isGuestPlayer(player1Id),
             player2IsGuest: isGuestPlayer(player2Id),
             winner: {
